--- conflicted
+++ resolved
@@ -727,18 +727,13 @@
                 relation_info = info.get_processed_info()
             elif isinstance(info, ExpressionSelectionInfo):
                 selected_expressions = info.get_expressions_for_action_data()
-<<<<<<< HEAD
             elif isinstance(info, StructuredInfo):
                 structured_info = info.get_processed_info()
                 
-=======
-
->>>>>>> 914fa273
         if relation_info:
             updated_action_data["relation_info_block"] = relation_info
 
         if selected_expressions:
-<<<<<<< HEAD
             updated_action_data["selected_expressions"] = selected_expressions     
             
         if structured_info:
@@ -746,29 +741,13 @@
         
         #特殊处理running_memorys
         if running_memorys:
-=======
-            updated_action_data["selected_expressions"] = selected_expressions
-            logger.info(f"{self.log_prefix} 传递{len(selected_expressions)}个选中的表达方式到action_data")
-
-        # 将记忆信息也添加到action_data中
-        if running_memorys:
-            updated_action_data["running_memories"] = running_memorys
-
-            # 生成兼容的memory_block格式
->>>>>>> 914fa273
             memory_str = "以下是当前在聊天中，你回忆起的记忆：\n"
             for running_memory in running_memorys:
                 memory_str += f"{running_memory['content']}\n"
             updated_action_data["memory_block"] = memory_str
-<<<<<<< HEAD
             logger.info(f"{self.log_prefix} 添加了 {len(running_memorys)} 个激活的记忆到action_data")
             
         
-=======
-
-            logger.info(f"{self.log_prefix} 添加了 {len(running_memorys)} 个激活的记忆到action_data")
-
->>>>>>> 914fa273
         if all_post_plan_info or running_memorys:
             logger.info(
                 f"{self.log_prefix} 后期处理完成，产生了 {len(all_post_plan_info)} 个信息项和 {len(running_memorys)} 个记忆"
